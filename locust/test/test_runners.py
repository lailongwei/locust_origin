import mock
import unittest

import gevent
from gevent import sleep
from gevent.queue import Queue

<<<<<<< HEAD
import locust
from locust import runners
=======
import mock
from locust import runners, between, constant
>>>>>>> ea588c79
from locust.main import create_environment
from locust.core import Locust, TaskSet, task
from locust.env import Environment
from locust.exception import RPCError, StopLocust
from locust.rpc import Message
<<<<<<< HEAD
from locust.runners import LocalLocustRunner, WorkerNode, \
     WorkerLocustRunner, STATE_INIT, STATE_HATCHING, STATE_RUNNING, STATE_MISSING
=======
from locust.runners import LocustRunner, LocalLocustRunner, MasterLocustRunner, WorkerNode, \
     WorkerLocustRunner, STATE_INIT, STATE_HATCHING, STATE_RUNNING, STATE_MISSING, STATE_STOPPED
>>>>>>> ea588c79
from locust.stats import RequestStats
from locust.test.testcases import LocustTestCase


NETWORK_BROKEN = "network broken"

def mocked_rpc():
    class MockedRpcServerClient(object):
        queue = Queue()
        outbox = []

        def __init__(self, *args, **kwargs):
            pass
        
        @classmethod
        def mocked_send(cls, message):
            cls.queue.put(message.serialize())
            sleep(0)

        def recv(self):
            results = self.queue.get()
            msg = Message.unserialize(results)
            if msg.data == NETWORK_BROKEN:
                raise RPCError()
            return msg
        
        def send(self, message):
            self.outbox.append(message)
    
        def send_to_client(self, message):
            self.outbox.append((message.node_id, message))

        def recv_from_client(self):
            results = self.queue.get()
            msg = Message.unserialize(results)
            if msg.data == NETWORK_BROKEN:
                raise RPCError()
            return msg.node_id, msg

        def close(self):
            raise RPCError()

    return MockedRpcServerClient


class mocked_options(object):
    def __init__(self):
        self.hatch_rate = 5
        self.num_clients = 5
        self.host = '/'
        self.master_host = 'localhost'
        self.master_port = 5557
        self.master_bind_host = '*'
        self.master_bind_port = 5557
        self.heartbeat_liveness = 3
        self.heartbeat_interval = 1
        self.stop_timeout = None
        self.step_load = True
        self.connection_broken = False

    def reset_stats(self):
        pass

class HeyAnException(Exception):
    pass

class TestLocustRunner(LocustTestCase):
    def assert_locust_class_distribution(self, expected_distribution, classes):
        # Construct a {LocustClass => count} dict from a list of locust classes
        distribution = {}
        for locust_class in classes:
            if not locust_class in distribution:
                distribution[locust_class] = 0
            distribution[locust_class] += 1
        expected_str = str({k.__name__:v for k,v in expected_distribution.items()})
        actual_str = str({k.__name__:v for k,v in distribution.items()})
        self.assertEqual(
            expected_distribution,
            distribution,
            "Expected a locust class distribution of %s but found %s" % (
                expected_str,
                actual_str,
            ),
        )

    def test_cpu_warning(self):
        _monitor_interval = runners.CPU_MONITOR_INTERVAL
        runners.CPU_MONITOR_INTERVAL = 2.0
        try:
            class CpuLocust(Locust):
                wait_time = constant(0.001)
                @task
                def cpu_task(self):
                    for i in range(1000000):
                        _ = 3 / 2
            environment = Environment(locust_classes=[CpuLocust])
            runner = LocalLocustRunner(environment)
            self.assertFalse(runner.cpu_warning_emitted)
            runner.spawn_locusts(1, 1, wait=False)
            sleep(2.5)
            runner.quit()
            self.assertTrue(runner.cpu_warning_emitted)
        finally:
            runners.CPU_MONITOR_INTERVAL = _monitor_interval

    def test_weight_locusts(self):
        maxDiff = 2048
        class BaseLocust(Locust):
            pass
        class L1(BaseLocust):
            weight = 101
        class L2(BaseLocust):
            weight = 99
        class L3(BaseLocust):
            weight = 100

        runner = Environment(locust_classes=[L1, L2, L3]).create_local_runner()
        self.assert_locust_class_distribution({L1:10, L2:9, L3:10}, runner.weight_locusts(29))
        self.assert_locust_class_distribution({L1:10, L2:10, L3:10}, runner.weight_locusts(30))
        self.assert_locust_class_distribution({L1:11, L2:10, L3:10}, runner.weight_locusts(31))

    def test_weight_locusts_fewer_amount_than_locust_classes(self):
        class BaseLocust(Locust):
            pass
        class L1(BaseLocust):
            weight = 101
        class L2(BaseLocust):
            weight = 99
        class L3(BaseLocust):
            weight = 100

        runner = Environment(locust_classes=[L1, L2, L3]).create_local_runner()
        self.assertEqual(1, len(runner.weight_locusts(1)))
        self.assert_locust_class_distribution({L1:1},  runner.weight_locusts(1))
    
    def test_kill_locusts(self):
        triggered = [False]
        class BaseLocust(Locust):
            wait_time = constant(1)
            @task
            class task_set(TaskSet):
                @task
                def trigger(self):
                    triggered[0] = True
        runner = Environment(locust_classes=[BaseLocust]).create_local_runner()
        runner.spawn_locusts(2, hatch_rate=2, wait=False)
        self.assertEqual(2, len(runner.locusts))
        g1 = list(runner.locusts)[0]
        g2 = list(runner.locusts)[1]
        runner.kill_locusts(2)
        self.assertEqual(0, len(runner.locusts))
        self.assertTrue(g1.dead)
        self.assertTrue(g2.dead)
        self.assertTrue(triggered[0])
    
    def test_start_event(self):
        class User(Locust):
            wait_time = constant(1)
            task_run_count = 0
            @task
            def my_task(self):
                User.task_run_count += 1
        
        test_start_run = [0]
        
        environment = Environment(locust_classes=[User])
        def on_test_start(*args, **kwargs):
            test_start_run[0] += 1
        environment.events.test_start.add_listener(on_test_start)
        
        runner = LocalLocustRunner(environment)
        runner.start(locust_count=3, hatch_rate=3, wait=False)
        runner.hatching_greenlet.get(timeout=3)
        
        self.assertEqual(1, test_start_run[0])
        self.assertEqual(3, User.task_run_count)
    
    def test_stop_event(self):
        class User(Locust):
            wait_time = constant(1)
            @task
            def my_task(self):
                pass

        test_stop_run = [0]
        environment = Environment(locust_classes=[User])
        def on_test_stop(*args, **kwargs):
            test_stop_run[0] += 1
        environment.events.test_stop.add_listener(on_test_stop)

        runner = LocalLocustRunner(environment)
        runner.start(locust_count=3, hatch_rate=3, wait=False)
        self.assertEqual(0, test_stop_run[0])
        runner.stop()
        self.assertEqual(1, test_stop_run[0])
    
    def test_stop_event_quit(self):
        class User(Locust):
            wait_time = constant(1)
            @task
            def my_task(self):
                pass

        test_stop_run = [0]
        environment = Environment(locust_classes=[User])
        def on_test_stop(*args, **kwargs):
            test_stop_run[0] += 1
        environment.events.test_stop.add_listener(on_test_stop)

        runner = LocalLocustRunner(environment)
        runner.start(locust_count=3, hatch_rate=3, wait=False)
        self.assertEqual(0, test_stop_run[0])
        runner.quit()
        self.assertEqual(1, test_stop_run[0])
    
    def test_stop_event_stop_and_quit(self):
        class User(Locust):
            wait_time = constant(1)
            @task
            def my_task(self):
                pass

        test_stop_run = [0]
        environment = Environment(locust_classes=[User])
        def on_test_stop(*args, **kwargs):
            test_stop_run[0] += 1
        environment.events.test_stop.add_listener(on_test_stop)

        runner = LocalLocustRunner(environment)
        runner.start(locust_count=3, hatch_rate=3, wait=False)
        self.assertEqual(0, test_stop_run[0])
        runner.stop()
        runner.quit()
        self.assertEqual(1, test_stop_run[0])
    
    def test_change_user_count_during_hatching(self):
        class User(Locust):
            wait_time = constant(1)
            @task
            def my_task(self):
                pass
        
        environment = Environment(locust_classes=[User])
        runner = LocalLocustRunner(environment)
        runner.start(locust_count=10, hatch_rate=5, wait=False)
        sleep(0.6)
        runner.start(locust_count=5, hatch_rate=5, wait=False)
        runner.hatching_greenlet.join()
        self.assertEqual(5, len(runner.locusts))
        runner.quit()
    
    def test_reset_stats(self):
        class User(Locust):
            wait_time = constant(0)
            @task
            class task_set(TaskSet):
                @task
                def my_task(self):
                    self.locust.environment.events.request_success.fire(
                        request_type="GET",
                        name="/test",
                        response_time=666,
                        response_length=1337,
                    )
                    sleep(2)
        
        environment = Environment(locust_classes=[User], reset_stats=True)
        runner = LocalLocustRunner(environment)
        runner.start(locust_count=6, hatch_rate=12, wait=False)
        sleep(0.25)
        self.assertGreaterEqual(runner.stats.get("/test", "GET").num_requests, 3)
        sleep(0.3)
        self.assertLessEqual(runner.stats.get("/test", "GET").num_requests, 1)
        runner.quit()
        
    def test_no_reset_stats(self):
        class User(Locust):
            wait_time = constant(0)
            @task
            class task_set(TaskSet):
                @task
                def my_task(self):
                    self.locust.environment.events.request_success.fire(
                        request_type="GET",
                        name="/test",
                        response_time=666,
                        response_length=1337,
                    )                    
                    sleep(2)
        
        environment = Environment(reset_stats=False, locust_classes=[User])
        runner = LocalLocustRunner(environment)
        runner.start(locust_count=6, hatch_rate=12, wait=False)
        sleep(0.25)
        self.assertGreaterEqual(runner.stats.get("/test", "GET").num_requests, 3)
        sleep(0.3)
        self.assertEqual(6, runner.stats.get("/test", "GET").num_requests)
        runner.quit()

    def test_runner_reference_on_environment(self):
        env = Environment()
        runner = env.create_local_runner()
        self.assertEqual(env, runner.environment)
        self.assertEqual(runner, env.runner)


class TestMasterWorkerRunners(LocustTestCase):
    def test_distributed_integration_run(self):
        """
        Full integration test that starts both a MasterLocustRunner and three WorkerLocustRunner instances 
        and makes sure that their stats is sent to the Master.
        """
        class TestUser(Locust):
            wait_time = constant(0.1)
            @task
            def incr_stats(l):
                l.environment.events.request_success.fire(
                    request_type="GET",
                    name="/",
                    response_time=1337,
                    response_length=666,
                )
        with mock.patch("locust.runners.WORKER_REPORT_INTERVAL", new=0.3):
            # start a Master runner
            master_env = Environment(locust_classes=[TestUser])
            master = master_env.create_master_runner("*", 0)
            sleep(0)
            # start 3 Worker runners
            workers = []
            for i in range(3):
                worker_env = Environment(locust_classes=[TestUser])
                worker = worker_env.create_worker_runner("127.0.0.1", master.server.port)
                workers.append(worker)
            
            # give workers time to connect
            sleep(0.1)
            # issue start command that should trigger TestUsers to be spawned in the Workers
            master.start(6, hatch_rate=1000)
            sleep(0.1)
            # check that slave nodes have started locusts
            for worker in workers:
                self.assertEqual(2, worker.user_count)
            # give time for users to generate stats, and stats to be sent to master
            sleep(1)
            master.quit()
            # make sure users are killed
            for worker in workers:
                self.assertEqual(0, worker.user_count)
        
        # check that stats are present in master
        self.assertGreater(
            master_env.runner.stats.total.num_requests, 
            20, 
            "For some reason the master node's stats has not come in",
        )


class TestMasterRunner(LocustTestCase):
    def setUp(self):
        super(TestMasterRunner, self).setUp()
        self.environment = Environment(events=locust.events, catch_exceptions=False)
        
    def tearDown(self):
        super(TestMasterRunner, self).tearDown()
    
    def get_runner(self):
        return self.environment.create_master_runner("*", 5557)
    
    def test_worker_connect(self):
        with mock.patch("locust.rpc.rpc.Server", mocked_rpc()) as server:
            master = self.get_runner()
            server.mocked_send(Message("client_ready", None, "zeh_fake_client1"))
            self.assertEqual(1, len(master.clients))
            self.assertTrue("zeh_fake_client1" in master.clients, "Could not find fake client in master instance's clients dict")
            server.mocked_send(Message("client_ready", None, "zeh_fake_client2"))
            server.mocked_send(Message("client_ready", None, "zeh_fake_client3"))
            server.mocked_send(Message("client_ready", None, "zeh_fake_client4"))
            self.assertEqual(4, len(master.clients))
            
            server.mocked_send(Message("quit", None, "zeh_fake_client3"))
            self.assertEqual(3, len(master.clients))
    
    def test_worker_stats_report_median(self):
        with mock.patch("locust.rpc.rpc.Server", mocked_rpc()) as server:
            master = self.get_runner()
            server.mocked_send(Message("client_ready", None, "fake_client"))
            
            master.stats.get("/", "GET").log(100, 23455)
            master.stats.get("/", "GET").log(800, 23455)
            master.stats.get("/", "GET").log(700, 23455)
            
            data = {"user_count":1}
            self.environment.events.report_to_master.fire(client_id="fake_client", data=data)
            master.stats.clear_all()
            
            server.mocked_send(Message("stats", data, "fake_client"))
            s = master.stats.get("/", "GET")
            self.assertEqual(700, s.median_response_time)

    def test_worker_stats_report_with_none_response_times(self):
        with mock.patch("locust.rpc.rpc.Server", mocked_rpc()) as server:
            master = self.get_runner()
            server.mocked_send(Message("client_ready", None, "fake_client"))
            
            master.stats.get("/mixed", "GET").log(0, 23455)
            master.stats.get("/mixed", "GET").log(800, 23455)
            master.stats.get("/mixed", "GET").log(700, 23455)
            master.stats.get("/mixed", "GET").log(None, 23455)
            master.stats.get("/mixed", "GET").log(None, 23455)
            master.stats.get("/mixed", "GET").log(None, 23455)
            master.stats.get("/mixed", "GET").log(None, 23455)
            master.stats.get("/onlyNone", "GET").log(None, 23455)
            
            data = {"user_count":1}
            self.environment.events.report_to_master.fire(client_id="fake_client", data=data)
            master.stats.clear_all()
            
            server.mocked_send(Message("stats", data, "fake_client"))
            s1 = master.stats.get("/mixed", "GET")
            self.assertEqual(700, s1.median_response_time)
            self.assertEqual(500, s1.avg_response_time)            
            s2 = master.stats.get("/onlyNone", "GET")
            self.assertEqual(0, s2.median_response_time)
            self.assertEqual(0, s2.avg_response_time)

    def test_master_marks_downed_workers_as_missing(self):
        with mock.patch("locust.rpc.rpc.Server", mocked_rpc()) as server:
            master = self.get_runner()
            server.mocked_send(Message("client_ready", None, "fake_client"))
            sleep(6)
            # print(master.clients['fake_client'].__dict__)
            assert master.clients['fake_client'].state == STATE_MISSING

    def test_last_worker_quitting_stops_test(self):
        with mock.patch("locust.rpc.rpc.Server", mocked_rpc()) as server:
            master = self.get_runner()
            server.mocked_send(Message("client_ready", None, "fake_client1"))
            server.mocked_send(Message("client_ready", None, "fake_client2"))

            master.start(1, 2)
            server.mocked_send(Message("hatching", None, "fake_client1"))
            server.mocked_send(Message("hatching", None, "fake_client2"))

            server.mocked_send(Message("quit", None, "fake_client1"))
            sleep(0)
            self.assertEqual(1, len(master.clients.all))
            self.assertNotEqual(STATE_STOPPED, master.state, "Not all workers quit but test stopped anyway.")

            server.mocked_send(Message("quit", None, "fake_client2"))
            sleep(0)
            self.assertEqual(0, len(master.clients.all))
            self.assertEqual(STATE_STOPPED, master.state, "All workers quit but test didn't stop.")

    @mock.patch("locust.runners.HEARTBEAT_INTERVAL", new=0.1)
    def test_last_worker_missing_stops_test(self):
        with mock.patch("locust.rpc.rpc.Server", mocked_rpc()) as server:
            master = self.get_runner()
            server.mocked_send(Message("client_ready", None, "fake_client1"))
            server.mocked_send(Message("client_ready", None, "fake_client2"))

            master.start(1, 2)
            server.mocked_send(Message("hatching", None, "fake_client1"))
            server.mocked_send(Message("hatching", None, "fake_client2"))

            sleep(0.3)
            server.mocked_send(Message("heartbeat", {'state': STATE_RUNNING, 'current_cpu_usage': 50}, "fake_client1"))

            sleep(0.3)
            self.assertEqual(1, len(master.clients.missing))
            self.assertNotEqual(STATE_STOPPED, master.state, "Not all workers went missing but test stopped anyway.")

            sleep(0.3)
            self.assertEqual(2, len(master.clients.missing))
            self.assertEqual(STATE_STOPPED, master.state, "All workers went missing but test didn't stop.")

    def test_master_total_stats(self):
        with mock.patch("locust.rpc.rpc.Server", mocked_rpc()) as server:
            master = self.get_runner()
            server.mocked_send(Message("client_ready", None, "fake_client"))
            stats = RequestStats()
            stats.log_request("GET", "/1", 100, 3546)
            stats.log_request("GET", "/1", 800, 56743)
            stats2 = RequestStats()
            stats2.log_request("GET", "/2", 700, 2201)
            server.mocked_send(Message("stats", {
                "stats":stats.serialize_stats(), 
                "stats_total": stats.total.serialize(),
                "errors":stats.serialize_errors(),
                "user_count": 1,
            }, "fake_client"))
            server.mocked_send(Message("stats", {
                "stats":stats2.serialize_stats(), 
                "stats_total": stats2.total.serialize(),
                "errors":stats2.serialize_errors(),
                "user_count": 2,
            }, "fake_client"))
            self.assertEqual(700, master.stats.total.median_response_time)

    def test_master_total_stats_with_none_response_times(self):
        with mock.patch("locust.rpc.rpc.Server", mocked_rpc()) as server:
            master = self.get_runner()
            server.mocked_send(Message("client_ready", None, "fake_client"))
            stats = RequestStats()
            stats.log_request("GET", "/1", 100, 3546)
            stats.log_request("GET", "/1", 800, 56743)
            stats.log_request("GET", "/1", None, 56743)
            stats2 = RequestStats()
            stats2.log_request("GET", "/2", 700, 2201)
            stats2.log_request("GET", "/2", None, 2201)
            stats3 = RequestStats()
            stats3.log_request("GET", "/3", None, 2201)
            server.mocked_send(Message("stats", {
                "stats":stats.serialize_stats(), 
                "stats_total": stats.total.serialize(),
                "errors":stats.serialize_errors(),
                "user_count": 1,
            }, "fake_client"))
            server.mocked_send(Message("stats", {
                "stats":stats2.serialize_stats(), 
                "stats_total": stats2.total.serialize(),
                "errors":stats2.serialize_errors(),
                "user_count": 2,
            }, "fake_client"))
            server.mocked_send(Message("stats", {
                "stats":stats3.serialize_stats(), 
                "stats_total": stats3.total.serialize(),
                "errors":stats3.serialize_errors(),
                "user_count": 2,
            }, "fake_client"))
            self.assertEqual(700, master.stats.total.median_response_time)
        
    def test_master_current_response_times(self):
        start_time = 1
        with mock.patch("time.time") as mocked_time:
            mocked_time.return_value = start_time
            with mock.patch("locust.rpc.rpc.Server", mocked_rpc()) as server:
                master = self.get_runner()
                self.environment.stats.reset_all()
                mocked_time.return_value += 1.0234
                server.mocked_send(Message("client_ready", None, "fake_client"))
                stats = RequestStats()
                stats.log_request("GET", "/1", 100, 3546)
                stats.log_request("GET", "/1", 800, 56743)
                server.mocked_send(Message("stats", {
                    "stats":stats.serialize_stats(),
                    "stats_total": stats.total.get_stripped_report(),
                    "errors":stats.serialize_errors(),
                    "user_count": 1,
                }, "fake_client"))
                mocked_time.return_value += 1
                stats2 = RequestStats()
                stats2.log_request("GET", "/2", 400, 2201)
                server.mocked_send(Message("stats", {
                    "stats":stats2.serialize_stats(),
                    "stats_total": stats2.total.get_stripped_report(),
                    "errors":stats2.serialize_errors(),
                    "user_count": 2,
                }, "fake_client"))
                mocked_time.return_value += 4
                self.assertEqual(400, master.stats.total.get_current_response_time_percentile(0.5))
                self.assertEqual(800, master.stats.total.get_current_response_time_percentile(0.95))
                
                # let 10 second pass, do some more requests, send it to the master and make
                # sure the current response time percentiles only accounts for these new requests
                mocked_time.return_value += 10.10023
                stats.log_request("GET", "/1", 20, 1)
                stats.log_request("GET", "/1", 30, 1)
                stats.log_request("GET", "/1", 3000, 1)
                server.mocked_send(Message("stats", {
                    "stats":stats.serialize_stats(),
                    "stats_total": stats.total.get_stripped_report(),
                    "errors":stats.serialize_errors(),
                    "user_count": 2,
                }, "fake_client"))
                self.assertEqual(30, master.stats.total.get_current_response_time_percentile(0.5))
                self.assertEqual(3000, master.stats.total.get_current_response_time_percentile(0.95))
    
    def test_rebalance_locust_users_on_worker_connect(self):
        with mock.patch("locust.rpc.rpc.Server", mocked_rpc()) as server:
            master = self.get_runner()
            server.mocked_send(Message("client_ready", None, "zeh_fake_client1"))
            self.assertEqual(1, len(master.clients))
            self.assertTrue("zeh_fake_client1" in master.clients, "Could not find fake client in master instance's clients dict")
            
            master.start(100, 20)
            self.assertEqual(1, len(server.outbox))
            client_id, msg = server.outbox.pop()
            self.assertEqual(100, msg.data["num_clients"])
            self.assertEqual(20, msg.data["hatch_rate"])
            
            # let another worker connect
            server.mocked_send(Message("client_ready", None, "zeh_fake_client2"))
            self.assertEqual(2, len(master.clients))
            self.assertEqual(2, len(server.outbox))
            client_id, msg = server.outbox.pop()
            self.assertEqual(50, msg.data["num_clients"])
            self.assertEqual(10, msg.data["hatch_rate"])
            client_id, msg = server.outbox.pop()
            self.assertEqual(50, msg.data["num_clients"])
            self.assertEqual(10, msg.data["hatch_rate"])
    
    def test_sends_hatch_data_to_ready_running_hatching_workers(self):
        '''Sends hatch job to running, ready, or hatching workers'''
        with mock.patch("locust.rpc.rpc.Server", mocked_rpc()) as server:
            master = self.get_runner()
            master.clients[1] = WorkerNode(1)
            master.clients[2] = WorkerNode(2)
            master.clients[3] = WorkerNode(3)
            master.clients[1].state = STATE_INIT
            master.clients[2].state = STATE_HATCHING
            master.clients[3].state = STATE_RUNNING
            master.start(locust_count=5,hatch_rate=5)

            self.assertEqual(3, len(server.outbox))
    
    def test_start_event(self):
        """
        Tests that test_start event is fired
        """
        with mock.patch("locust.rpc.rpc.Server", mocked_rpc()) as server:
            master = self.get_runner()
            
            run_count = [0]
            @self.environment.events.test_start.add_listener
            def on_test_start(*a, **kw):
                run_count[0] += 1            
            
            for i in range(5):
                server.mocked_send(Message("client_ready", None, "fake_client%i" % i))
            
            master.start(7, 7)
            self.assertEqual(5, len(server.outbox))
            self.assertEqual(1, run_count[0])
            
            # change number of users and check that test_start isn't fired again
            master.start(7, 7)
            self.assertEqual(1, run_count[0])
            
            # stop and start to make sure test_start is fired again
            master.stop()
            master.start(3, 3)
            self.assertEqual(2, run_count[0])
            
            master.quit()
    
    def test_stop_event(self):
        """
        Tests that test_stop event is fired
        """
        with mock.patch("locust.rpc.rpc.Server", mocked_rpc()) as server:
            master = self.get_runner()
            
            run_count = [0]
            @self.environment.events.test_stop.add_listener
            def on_test_stop(*a, **kw):
                run_count[0] += 1            
            
            for i in range(5):
                server.mocked_send(Message("client_ready", None, "fake_client%i" % i))
            
            master.start(7, 7)
            self.assertEqual(5, len(server.outbox))
            master.stop()
            self.assertEqual(1, run_count[0])
            
            run_count[0] = 0
            for i in range(5):
                server.mocked_send(Message("client_ready", None, "fake_client%i" % i))
            master.start(7, 7)
            master.stop()
            master.quit()
            self.assertEqual(1, run_count[0])
    
    def test_stop_event_quit(self):
        """
        Tests that test_stop event is fired when quit() is called directly
        """
        with mock.patch("locust.rpc.rpc.Server", mocked_rpc()) as server:
            master = self.get_runner()
            
            run_count = [0]
            @self.environment.events.test_stop.add_listener
            def on_test_stop(*a, **kw):
                run_count[0] += 1            
            
            for i in range(5):
                server.mocked_send(Message("client_ready", None, "fake_client%i" % i))
            
            master.start(7, 7)
            self.assertEqual(5, len(server.outbox))
            master.quit()
            self.assertEqual(1, run_count[0])

    def test_spawn_zero_locusts(self):
        class MyTaskSet(TaskSet):
            @task
            def my_task(self):
                pass
            
        class MyTestLocust(Locust):
            tasks = [MyTaskSet]
            wait_time = constant(0.1)
        
        environment = Environment(locust_classes=[MyTestLocust])
        runner = LocalLocustRunner(environment)
        
        timeout = gevent.Timeout(2.0)
        timeout.start()
        
        try:
            runner.start(0, 1, wait=True)
            runner.hatching_greenlet.join()
        except gevent.Timeout:
            self.fail("Got Timeout exception. A locust seems to have been spawned, even though 0 was specified.")
        finally:
            timeout.cancel()
    
    def test_spawn_uneven_locusts(self):
        """
        Tests that we can accurately spawn a certain number of locusts, even if it's not an 
        even number of the connected workers
        """
        with mock.patch("locust.rpc.rpc.Server", mocked_rpc()) as server:
            master = self.get_runner()
            for i in range(5):
                server.mocked_send(Message("client_ready", None, "fake_client%i" % i))
            
            master.start(7, 7)
            self.assertEqual(5, len(server.outbox))
            
            num_clients = 0
            for _, msg in server.outbox:
                num_clients += msg.data["num_clients"]
            
            self.assertEqual(7, num_clients, "Total number of locusts that would have been spawned is not 7")
    
    def test_spawn_fewer_locusts_than_workers(self):
        with mock.patch("locust.rpc.rpc.Server", mocked_rpc()) as server:
            master = self.get_runner()
            for i in range(5):
                server.mocked_send(Message("client_ready", None, "fake_client%i" % i))
            
            master.start(2, 2)
            self.assertEqual(5, len(server.outbox))
            
            num_clients = 0
            for _, msg in server.outbox:
                num_clients += msg.data["num_clients"]
            
            self.assertEqual(2, num_clients, "Total number of locusts that would have been spawned is not 2")
    
    def test_spawn_locusts_in_stepload_mode(self):
        with mock.patch("locust.rpc.rpc.Server", mocked_rpc()) as server:
            master = self.get_runner()
            for i in range(5):
                server.mocked_send(Message("client_ready", None, "fake_client%i" % i))

            # start a new swarming in Step Load mode: total locust count of 10, hatch rate of 2, step locust count of 5, step duration of 2s
            master.start_stepload(10, 2, 5, 2)

            # make sure the first step run is started
            sleep(0.5)
            self.assertEqual(5, len(server.outbox))

            num_clients = 0
            end_of_last_step = len(server.outbox)
            for _, msg in server.outbox:
                num_clients += msg.data["num_clients"]
            
            self.assertEqual(5, num_clients, "Total number of locusts that would have been spawned for first step is not 5")

            # make sure the first step run is complete
            sleep(2)
            num_clients = 0
            idx = end_of_last_step
            while idx < len(server.outbox):
                msg = server.outbox[idx][1]
                num_clients += msg.data["num_clients"]
                idx += 1
            self.assertEqual(10, num_clients, "Total number of locusts that would have been spawned for second step is not 10")

    def test_exception_in_task(self):
        class MyLocust(Locust):
            @task
            def will_error(self):
                raise HeyAnException(":(")
        
        self.environment.locust_classes = [MyLocust]
        runner = self.environment.create_local_runner()
        
        l = MyLocust(self.environment)
        
        self.assertRaises(HeyAnException, l.run)
        self.assertRaises(HeyAnException, l.run)
        self.assertEqual(1, len(runner.exceptions))
        
        hash_key, exception = runner.exceptions.popitem()
        self.assertTrue("traceback" in exception)
        self.assertTrue("HeyAnException" in exception["traceback"])
        self.assertEqual(2, exception["count"])
    
    def test_exception_is_catched(self):
        """ Test that exceptions are stored, and execution continues """
        
        class MyTaskSet(TaskSet):
            def __init__(self, *a, **kw):
                super(MyTaskSet, self).__init__(*a, **kw)
                self._task_queue = [
                    {"callable":self.will_error, "args":[], "kwargs":{}}, 
                    {"callable":self.will_stop, "args":[], "kwargs":{}},
                ]
            
            @task(1)
            def will_error(self):
                raise HeyAnException(":(")
            
            @task(1)
            def will_stop(self):
                raise StopLocust()
        
        class MyLocust(Locust):
            wait_time = constant(0.01)
            tasks = [MyTaskSet]
        
        # set config to catch exceptions in locust users
        self.environment.catch_exceptions = True
        self.environment.locust_classes = [MyLocust]
        runner = LocalLocustRunner(self.environment)
        l = MyLocust(self.environment)
        
        # make sure HeyAnException isn't raised
        l.run()
        l.run()
        # make sure we got two entries in the error log
        self.assertEqual(2, len(self.mocked_log.error))
        
        # make sure exception was stored
        self.assertEqual(1, len(runner.exceptions))
        hash_key, exception = runner.exceptions.popitem()
        self.assertTrue("traceback" in exception)
        self.assertTrue("HeyAnException" in exception["traceback"])
        self.assertEqual(2, exception["count"])

    def test_master_reset_connection(self):
        """ Test that connection will be reset when network issues found """
        with mock.patch("locust.runners.FALLBACK_INTERVAL", new=0.1):
            with mock.patch("locust.rpc.rpc.Server", mocked_rpc()) as server:
                master = self.get_runner()
                self.assertEqual(0, len(master.clients))
                server.mocked_send(Message("client_ready", NETWORK_BROKEN, "fake_client"))
                self.assertTrue(master.connection_broken)
                server.mocked_send(Message("client_ready", None, "fake_client"))
                sleep(0.2)
                self.assertFalse(master.connection_broken)
                self.assertEqual(1, len(master.clients))
                master.quit()

class TestWorkerLocustRunner(LocustTestCase):
    def setUp(self):
        super(TestWorkerLocustRunner, self).setUp()
        #self._report_to_master_event_handlers = [h for h in events.report_to_master._handlers]
        
    def tearDown(self):
        #events.report_to_master._handlers = self._report_to_master_event_handlers
        super(TestWorkerLocustRunner, self).tearDown()
    
    def get_runner(self, environment=None, locust_classes=[]):
        if environment is None:
            environment = self.environment
        environment.locust_classes = locust_classes
        return WorkerLocustRunner(environment, master_host="localhost", master_port=5557)
    
    def test_worker_stop_timeout(self):
        class MyTestLocust(Locust):
            _test_state = 0
            wait_time = constant(0)
            @task
            def the_task(self):
                MyTestLocust._test_state = 1
                gevent.sleep(0.2)
                MyTestLocust._test_state = 2
        
        with mock.patch("locust.rpc.rpc.Client", mocked_rpc()) as client:
            environment = Environment()
            test_start_run = [False]
            @environment.events.test_start.add_listener
            def on_test_start(**kw):
                test_start_run[0] = True
            worker = self.get_runner(environment=environment, locust_classes=[MyTestLocust])
            self.assertEqual(1, len(client.outbox))
            self.assertEqual("client_ready", client.outbox[0].type)
            client.mocked_send(Message("hatch", {
                "hatch_rate": 1,
                "num_clients": 1,
                "host": "",
                "stop_timeout": 1,
            }, "dummy_client_id"))
            #print("outbox:", client.outbox)
            # wait for worker to hatch locusts
            self.assertIn("hatching", [m.type for m in client.outbox])
            worker.hatching_greenlet.join()
            self.assertEqual(1, len(worker.locusts))
            # check that locust has started running
            gevent.sleep(0.01)
            self.assertEqual(1, MyTestLocust._test_state)
            # send stop message
            client.mocked_send(Message("stop", None, "dummy_client_id"))
            worker.locusts.join()
            # check that locust user got to finish
            self.assertEqual(2, MyTestLocust._test_state)
            # make sure the test_start was never fired on the worker
            self.assertFalse(test_start_run[0])
    
    def test_worker_without_stop_timeout(self):
        class MyTestLocust(Locust):
            _test_state = 0
            wait_time = constant(0)
            @task
            def the_task(self):
                MyTestLocust._test_state = 1
                gevent.sleep(0.2)
                MyTestLocust._test_state = 2

        with mock.patch("locust.rpc.rpc.Client", mocked_rpc()) as client:
            environment = Environment(stop_timeout=None)
            worker = self.get_runner(environment=environment, locust_classes=[MyTestLocust])
            self.assertEqual(1, len(client.outbox))
            self.assertEqual("client_ready", client.outbox[0].type)
            client.mocked_send(Message("hatch", {
                "hatch_rate": 1,
                "num_clients": 1,
                "host": "",
                "stop_timeout": None,
            }, "dummy_client_id"))
            #print("outbox:", client.outbox)
            # wait for worker to hatch locusts
            self.assertIn("hatching", [m.type for m in client.outbox])
            worker.hatching_greenlet.join()
            self.assertEqual(1, len(worker.locusts))
            # check that locust has started running
            gevent.sleep(0.01)
            self.assertEqual(1, MyTestLocust._test_state)
            # send stop message
            client.mocked_send(Message("stop", None, "dummy_client_id"))
            worker.locusts.join()
            # check that locust user did not get to finish
            self.assertEqual(1, MyTestLocust._test_state)
    
    def test_change_user_count_during_hatching(self):
        class User(Locust):
            wait_time = constant(1)
            @task
            def my_task(self):
                pass
        
        with mock.patch("locust.rpc.rpc.Client", mocked_rpc()) as client:
            environment = Environment()
            worker = self.get_runner(environment=environment, locust_classes=[User])
            
            client.mocked_send(Message("hatch", {
                "hatch_rate": 5,
                "num_clients": 10,
                "host": "",
                "stop_timeout": None,
            }, "dummy_client_id"))
            sleep(0.6)
            self.assertEqual(STATE_HATCHING, worker.state)
            client.mocked_send(Message("hatch", {
                "hatch_rate": 5,
                "num_clients": 9,
                "host": "",
                "stop_timeout": None,
            }, "dummy_client_id"))
            sleep(0)
            worker.hatching_greenlet.join()
            self.assertEqual(9, len(worker.locusts))
            worker.quit()

class TestMessageSerializing(unittest.TestCase):
    def test_message_serialize(self):
        msg = Message("client_ready", None, "my_id")
        rebuilt = Message.unserialize(msg.serialize())
        self.assertEqual(msg.type, rebuilt.type)
        self.assertEqual(msg.data, rebuilt.data)
        self.assertEqual(msg.node_id, rebuilt.node_id)


class TestStopTimeout(LocustTestCase):
    def test_stop_timeout(self):
        short_time = 0.05
        class MyTaskSet(TaskSet):
            @task
            def my_task(self):
                MyTaskSet.state = "first"
                gevent.sleep(short_time)
                MyTaskSet.state = "second" # should only run when run time + stop_timeout is > short_time
                gevent.sleep(short_time)
                MyTaskSet.state = "third" # should only run when run time + stop_timeout is > short_time * 2

        class MyTestLocust(Locust):
            tasks = [MyTaskSet]
            wait_time = constant(0)
        
        environment = Environment(locust_classes=[MyTestLocust])
        runner = environment.create_local_runner()
        runner.start(1, 1, wait=False)
        gevent.sleep(short_time / 2)
        runner.quit()
        self.assertEqual("first", MyTaskSet.state)

        # exit with timeout
        environment = Environment(locust_classes=[MyTestLocust], stop_timeout=short_time/2)
        runner = environment.create_local_runner()
        runner.start(1, 1, wait=False)
        gevent.sleep(short_time)
        runner.quit()
        self.assertEqual("second", MyTaskSet.state)
        
        # allow task iteration to complete, with some margin
        environment = Environment(locust_classes=[MyTestLocust], stop_timeout=short_time*3)
        runner = environment.create_local_runner()
        runner.start(1, 1, wait=False)
        gevent.sleep(short_time)
        timeout = gevent.Timeout(short_time * 2)
        timeout.start()
        try:
            runner.quit()
            runner.greenlet.join()
        except gevent.Timeout:
            self.fail("Got Timeout exception. Some locusts must have kept runnining after iteration finish")
        finally:
            timeout.cancel()
        self.assertEqual("third", MyTaskSet.state)

    def test_stop_timeout_during_on_start(self):
        short_time = 0.05
        class MyTaskSet(TaskSet):
            finished_on_start = False
            my_task_run = False
            def on_start(self):
                gevent.sleep(short_time)
                MyTaskSet.finished_on_start = True

            @task
            def my_task(self):
                MyTaskSet.my_task_run = True

        class MyTestLocust(Locust):
            tasks = [MyTaskSet]
            wait_time = constant(0)
        
        environment = create_environment([MyTestLocust], mocked_options())
        environment.stop_timeout = short_time
        runner = environment.create_local_runner()
        runner.start(1, 1)
        gevent.sleep(short_time / 2)
        runner.quit()

        self.assertTrue(MyTaskSet.finished_on_start)
        self.assertFalse(MyTaskSet.my_task_run)

    def test_stop_timeout_exit_during_wait(self):
        short_time = 0.05
        class MyTaskSet(TaskSet):
            @task
            def my_task(self):
                pass

        class MyTestLocust(Locust):
            tasks = [MyTaskSet]
            wait_time = between(1, 1)

        environment = Environment(locust_classes=[MyTestLocust], stop_timeout=short_time)
        runner = environment.create_local_runner()
        runner.start(1, 1)
        gevent.sleep(short_time) # sleep to make sure locust has had time to start waiting
        timeout = gevent.Timeout(short_time)
        timeout.start()
        try:
            runner.quit()
            runner.greenlet.join()
        except gevent.Timeout:
            self.fail("Got Timeout exception. Waiting locusts should stop immediately, even when using stop_timeout.")
        finally:
            timeout.cancel()

    def test_stop_timeout_with_interrupt(self):
        short_time = 0.05
        class MySubTaskSet(TaskSet):
            @task
            def a_task(self):
                gevent.sleep(0)
                self.interrupt(reschedule=True)

        class MyTaskSet(TaskSet):
            tasks = [MySubTaskSet]
        
        class MyTestLocust(Locust):
            tasks = [MyTaskSet]
            wait_time = constant(0)

        environment = create_environment([MyTestLocust], mocked_options())
        environment.stop_timeout = short_time
        runner = environment.create_local_runner()
        runner.start(1, 1, wait=True)
        gevent.sleep(0)
        timeout = gevent.Timeout(short_time)
        timeout.start()
        try:
            runner.quit()
            runner.greenlet.join()
        except gevent.Timeout:
            self.fail("Got Timeout exception. Interrupted locusts should exit immediately during stop_timeout.")
        finally:
            timeout.cancel()
    
    def test_stop_timeout_with_interrupt_no_reschedule(self):
        state = [0]
        class MySubTaskSet(TaskSet):
            @task
            def a_task(self):
                gevent.sleep(0.1)
                state[0] = 1
                self.interrupt(reschedule=False)
        
        class MyTestLocust(Locust):
            tasks = [MySubTaskSet]
            wait_time = constant(3)

        environment = create_environment([MyTestLocust], mocked_options())
        environment.stop_timeout = 0.3
        runner = environment.create_local_runner()
        runner.start(1, 1, wait=True)
        gevent.sleep(0)
        timeout = gevent.Timeout(0.11)
        timeout.start()
        try:
            runner.quit()
            runner.greenlet.join()
        except gevent.Timeout:
            self.fail("Got Timeout exception. Interrupted locusts should exit immediately during stop_timeout.")
        finally:
            timeout.cancel()
        self.assertEqual(1, state[0])
    
    def test_kill_locusts_with_stop_timeout(self):
        short_time = 0.05
        class MyTaskSet(TaskSet):
            @task
            def my_task(self):
                MyTaskSet.state = "first"
                gevent.sleep(short_time)
                MyTaskSet.state = "second" # should only run when run time + stop_timeout is > short_time
                gevent.sleep(short_time)
                MyTaskSet.state = "third" # should only run when run time + stop_timeout is > short_time * 2

        class MyTestLocust(Locust):
            tasks = [MyTaskSet]
            wait_time = constant(0)
        
        environment = create_environment([MyTestLocust], mocked_options())
        runner = environment.create_local_runner()
        runner.start(1, 1)
        gevent.sleep(short_time / 2)
        runner.kill_locusts(1)
        self.assertEqual("first", MyTaskSet.state)
        runner.quit()
        environment.runner = None

        environment.stop_timeout = short_time / 2 # exit with timeout
        runner = environment.create_local_runner()
        runner.start(1, 1)
        gevent.sleep(short_time)
        runner.kill_locusts(1)
        self.assertEqual("second", MyTaskSet.state)
        runner.quit()
        environment.runner = None
        
        environment.stop_timeout = short_time * 3 # allow task iteration to complete, with some margin
        runner = environment.create_local_runner()
        runner.start(1, 1)
        gevent.sleep(short_time)
        timeout = gevent.Timeout(short_time * 2)
        timeout.start()
        try:
            runner.kill_locusts(1)
            runner.locusts.join()
        except gevent.Timeout:
            self.fail("Got Timeout exception. Some locusts must have kept runnining after iteration finish")
        finally:
            timeout.cancel()
        self.assertEqual("third", MyTaskSet.state)<|MERGE_RESOLUTION|>--- conflicted
+++ resolved
@@ -5,25 +5,16 @@
 from gevent import sleep
 from gevent.queue import Queue
 
-<<<<<<< HEAD
 import locust
-from locust import runners
-=======
-import mock
 from locust import runners, between, constant
->>>>>>> ea588c79
 from locust.main import create_environment
 from locust.core import Locust, TaskSet, task
 from locust.env import Environment
 from locust.exception import RPCError, StopLocust
 from locust.rpc import Message
-<<<<<<< HEAD
-from locust.runners import LocalLocustRunner, WorkerNode, \
-     WorkerLocustRunner, STATE_INIT, STATE_HATCHING, STATE_RUNNING, STATE_MISSING
-=======
-from locust.runners import LocustRunner, LocalLocustRunner, MasterLocustRunner, WorkerNode, \
-     WorkerLocustRunner, STATE_INIT, STATE_HATCHING, STATE_RUNNING, STATE_MISSING, STATE_STOPPED
->>>>>>> ea588c79
+
+from locust.runners import LocalLocustRunner, WorkerNode, WorkerLocustRunner, \
+     STATE_INIT, STATE_HATCHING, STATE_RUNNING, STATE_MISSING, STATE_STOPPED
 from locust.stats import RequestStats
 from locust.test.testcases import LocustTestCase
 
