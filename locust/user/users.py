from locust.user.wait_time import constant
from typing import Any, Callable, Dict, List, TypeVar, Union
from gevent import GreenletExit, greenlet
from gevent.pool import Group
from locust.clients import HttpSession
from locust.exception import LocustError, StopUser
from locust.util import deprecation
from .task import (
    TaskSet,
    DefaultTaskSet,
    get_tasks_from_base_classes,
    LOCUST_STATE_RUNNING,
    LOCUST_STATE_WAITING,
    LOCUST_STATE_STOPPING,
)


class UserMeta(type):
    """
    Meta class for the main User class. It's used to allow User classes to specify task execution
    ratio using an {task:int} dict, or a [(task0,int), ..., (taskN,int)] list.
    """

    def __new__(mcs, classname, bases, class_dict):
        # gather any tasks that is declared on the class (or it's bases)
        tasks = get_tasks_from_base_classes(bases, class_dict)
        class_dict["tasks"] = tasks

        if not class_dict.get("abstract"):
            # Not a base class
            class_dict["abstract"] = False

        deprecation.check_for_deprecated_task_set_attribute(class_dict)

        return type.__new__(mcs, classname, bases, class_dict)


class User(object, metaclass=UserMeta):
    """
    Represents a "user" which is to be spawned and attack the system that is to be load tested.

    The behaviour of this user is defined by its tasks. Tasks can be declared either directly on the
    class by using the :py:func:`@task decorator <locust.task>` on methods, or by setting
    the :py:attr:`tasks attribute <locust.User.tasks>`.

    This class should usually be subclassed by a class that defines some kind of client. For
    example when load testing an HTTP system, you probably want to use the
    :py:class:`HttpUser <locust.HttpUser>` class.
    """

    host: str = None
    """Base hostname to swarm. i.e: http://127.0.0.1:1234"""

    min_wait = None
    """Deprecated: Use wait_time instead. Minimum waiting time between the execution of locust tasks"""

    max_wait = None
    """Deprecated: Use wait_time instead. Maximum waiting time between the execution of locust tasks"""

    wait_time = constant(0)
    """
    Method that returns the time (in seconds) between the execution of locust tasks.
    Can be overridden for individual TaskSets.

    Example::

        from locust import User, between
        class MyUser(User):
            wait_time = between(3, 25)
    """

    wait_function = None
    """
    .. warning::

        DEPRECATED: Use wait_time instead. Note that the new wait_time method should return seconds and not milliseconds.

    Method that returns the time between the execution of locust tasks in milliseconds
    """

    tasks: List[Union[TaskSet, Callable]] = []
    """
    Collection of python callables and/or TaskSet classes that the Locust user(s) will run.

    If tasks is a list, the task to be performed will be picked randomly.

    If tasks is a *(callable,int)* list of two-tuples, or a {callable:int} dict,
    the task to be performed will be picked randomly, but each task will be weighted
    according to its corresponding int value. So in the following case, *ThreadPage* will
    be fifteen times more likely to be picked than *write_post*::

        class ForumPage(TaskSet):
            tasks = {ThreadPage:15, write_post:1}
    """

    weight = 10
    """Probability of user class being chosen. The higher the weight, the greater the chance of it being chosen."""

    abstract = True
    """If abstract is True, the class is meant to be subclassed, and locust will not spawn users of this class during a test."""

    environment = None
    """A reference to the :py:attr:`environment <locust.Environment>` in which this locust is running"""

    client = None
    _state = None
    _greenlet: greenlet.Greenlet = None
    _group: Group
    _taskset_instance = None

    def __init__(self, environment):
        super().__init__()
        self.environment = environment

    def on_start(self):
        """
        Called when a User starts running.
        """
        pass

    def on_stop(self):
        """
        Called when a User stops running (is killed)
        """
        pass

    def run(self):
        self._state = LOCUST_STATE_RUNNING
        self._taskset_instance = DefaultTaskSet(self)
        try:
            # run the TaskSet on_start method, if it has one
            self.on_start()

            self._taskset_instance.run()
        except (GreenletExit, StopUser):
            # run the on_stop method, if it has one
            self.on_stop()

    def wait(self):
        """
        Make the running user sleep for a duration defined by the User.wait_time
        function.

        The user can also be killed gracefully while it's sleeping, so calling this
        method within a task makes it possible for a user to be killed mid-task even if you've
        set a stop_timeout. If this behaviour is not desired, you should make the user wait using
        gevent.sleep() instead.
        """
        self._taskset_instance.wait()

    def start(self, group: Group):
        """
        Start a greenlet that runs this User instance.

        :param group: Group instance where the greenlet will be spawned.
        :type gevent_group: gevent.pool.Group
        :returns: The spawned greenlet.
        """

        def run_user(user):
            """
            Main function for User greenlet. It's important that this function takes the user
            instance as an argument, since we use greenlet_instance.args[0] to retrieve a reference to the
            User instance.
            """
            user.run()

        self._greenlet = group.spawn(run_user, self)
        self._group = group
        return self._greenlet

    def stop(self, force=False):
        """
        Stop the user greenlet.

        :param force: If False (the default) the stopping is done gracefully by setting the state to LOCUST_STATE_STOPPING
                      which will make the User instance stop once any currently running task is complete and on_stop
                      methods are called. If force is True the greenlet will be killed immediately.
        :returns: True if the greenlet was killed immediately, otherwise False
        """
        if force or self._state == LOCUST_STATE_WAITING:
            self._group.killone(self._greenlet)
            return True
        elif self._state == LOCUST_STATE_RUNNING:
            self._state = LOCUST_STATE_STOPPING
            return False

<<<<<<< HEAD
    @property
    def group(self):
        return self._group

    @property
    def greenlet(self):
        return self._greenlet
=======
    def context(self) -> Dict:
        """
        Returns user specific context. Override this method to customize data to be forwarded in request event.

        :return: Context data
        :rtype: Dict
        """
        return {}
>>>>>>> 1d63adb0


class HttpUser(User):
    """
    Represents an HTTP "user" which is to be spawned and attack the system that is to be load tested.

    The behaviour of this user is defined by its tasks. Tasks can be declared either directly on the
    class by using the :py:func:`@task decorator <locust.task>` on methods, or by setting
    the :py:attr:`tasks attribute <locust.User.tasks>`.

    This class creates a *client* attribute on instantiation which is an HTTP client with support
    for keeping a user session between requests.
    """

    abstract = True
    """If abstract is True, the class is meant to be subclassed, and users will not choose this locust during a test"""

    client: HttpSession = None
    """
    Instance of HttpSession that is created upon instantiation of Locust.
    The client supports cookies, and therefore keeps the session between HTTP requests.
    """

    def __init__(self, *args, **kwargs):
        super().__init__(*args, **kwargs)
        if self.host is None:
            raise LocustError(
                "You must specify the base host. Either in the host attribute in the User class, or on the command line using the --host option."
            )

        session = HttpSession(
            base_url=self.host,
            request_event=self.environment.events.request,
            user=self,
        )
        session.trust_env = False
        self.client = session<|MERGE_RESOLUTION|>--- conflicted
+++ resolved
@@ -185,7 +185,6 @@
             self._state = LOCUST_STATE_STOPPING
             return False
 
-<<<<<<< HEAD
     @property
     def group(self):
         return self._group
@@ -193,16 +192,14 @@
     @property
     def greenlet(self):
         return self._greenlet
-=======
+
     def context(self) -> Dict:
         """
         Returns user specific context. Override this method to customize data to be forwarded in request event.
-
         :return: Context data
         :rtype: Dict
         """
         return {}
->>>>>>> 1d63adb0
 
 
 class HttpUser(User):
