# -*- coding: utf-8 -*-

import csv
import json
import logging
import os.path
from collections import defaultdict
from itertools import chain
from time import time

try:
    # >= Py3.2
    from html import escape
except ImportError:
    # < Py3.2
    from cgi import escape

from flask import Flask, make_response, jsonify, render_template, request
from gevent import pywsgi

from locust import __version__ as version
from io import StringIO

from . import runners
from .runners import MasterLocustRunner
from .stats import failures_csv, median_from_dict, requests_csv, sort_stats, stats_history_csv
from .util.cache import memoize
from .util.rounding import proper_round
from .util.timespan import parse_timespan

logger = logging.getLogger(__name__)

DEFAULT_CACHE_TIME = 2.0



class WebUI:
    server = None
    """Refernce to pyqsgi.WSGIServer once it's started"""
    
    def __init__(self, environment, runner):
        self.environment = environment
        self.runner = runner
        app = Flask(__name__)
        self.app = app
        app.debug = True
        app.root_path = os.path.dirname(os.path.abspath(__file__))
        
        @app.route('/')
        def index():
            is_distributed = isinstance(runner, MasterLocustRunner)
            if is_distributed:
                slave_count = runner.slave_count
            else:
                slave_count = 0
            
            override_host_warning = False
            if environment.host:
                host = environment.host
            elif runner.locust_classes:
                all_hosts = set([l.host for l in runner.locust_classes])
                if len(all_hosts) == 1:
                    host = list(all_hosts)[0]
                else:
                    # since we have mulitple Locust classes with different host attributes, we'll
                    # inform that specifying host will override the host for all Locust classes
                    override_host_warning = True
                    host = None
            else:
                host = None
            
            is_step_load = runner.step_load
        
            return render_template("index.html",
                state=runner.state,
                is_distributed=is_distributed,
                user_count=runner.user_count,
                version=version,
                host=host,
                override_host_warning=override_host_warning,
                slave_count=slave_count,
                is_step_load=is_step_load
            )
        
        @app.route('/swarm', methods=["POST"])
        def swarm():
            assert request.method == "POST"
            is_step_load = runner.step_load
            locust_count = int(request.form["locust_count"])
            hatch_rate = float(request.form["hatch_rate"])
            if (request.form.get("host")):
                environment.host = str(request.form["host"])
        
            if is_step_load:
                step_locust_count = int(request.form["step_locust_count"])
                step_duration = parse_timespan(str(request.form["step_duration"]))
                runner.start_stepload(locust_count, hatch_rate, step_locust_count, step_duration)
                return jsonify({'success': True, 'message': 'Swarming started in Step Load Mode', 'host': environment.host})
            
            runner.start(locust_count, hatch_rate)
            return jsonify({'success': True, 'message': 'Swarming started', 'host': environment.host})
        
        @app.route('/stop')
        def stop():
            runner.stop()
            return jsonify({'success':True, 'message': 'Test stopped'})
        
        @app.route("/stats/reset")
        def reset_stats():
            runner.stats.reset_all()
            runner.exceptions = {}
            return "ok"
            
        @app.route("/stats/requests/csv")
        def request_stats_csv():
            response = make_response(requests_csv(self.environment.stats))
            file_name = "requests_{0}.csv".format(time())
            disposition = "attachment;filename={0}".format(file_name)
            response.headers["Content-type"] = "text/csv"
            response.headers["Content-disposition"] = disposition
            return response
        
        @app.route("/stats/stats_history/csv")
        def stats_history_stats_csv():
            response = make_response(stats_history_csv(self.environment.stats, False, True))
            file_name = "stats_history_{0}.csv".format(time())
            disposition = "attachment;filename={0}".format(file_name)
            response.headers["Content-type"] = "text/csv"
            response.headers["Content-disposition"] = disposition
            return response
        
        @app.route("/stats/failures/csv")
        def failures_stats_csv():
            response = make_response(failures_csv(self.environment.stats))
            file_name = "failures_{0}.csv".format(time())
            disposition = "attachment;filename={0}".format(file_name)
            response.headers["Content-type"] = "text/csv"
            response.headers["Content-disposition"] = disposition
            return response
        
        @app.route('/stats/requests')
        @memoize(timeout=DEFAULT_CACHE_TIME, dynamic_timeout=True)
        def request_stats():
            stats = []
        
            for s in chain(sort_stats(runner.request_stats), [runner.stats.total]):
                stats.append({
                    "method": s.method,
                    "name": s.name,
                    "safe_name": escape(s.name, quote=False),
                    "num_requests": s.num_requests,
                    "num_failures": s.num_failures,
                    "avg_response_time": s.avg_response_time,
                    "min_response_time": 0 if s.min_response_time is None else proper_round(s.min_response_time),
                    "max_response_time": proper_round(s.max_response_time),
                    "current_rps": s.current_rps,
                    "current_fail_per_sec": s.current_fail_per_sec,
                    "median_response_time": s.median_response_time,
                    "ninetieth_response_time": s.get_response_time_percentile(0.9),
                    "avg_content_length": s.avg_content_length,
                })
        
            errors = [e.to_dict() for e in six.itervalues(runner.errors)]
        
            # Truncate the total number of stats and errors displayed since a large number of rows will cause the app
            # to render extremely slowly. Aggregate stats should be preserved.
            report = {"stats": stats[:500], "errors": errors[:500]}
            if len(stats) > 500:
                report["stats"] += [stats[-1]]
        
            if stats:
                report["total_rps"] = stats[len(stats)-1]["current_rps"]
                report["fail_ratio"] = runner.stats.total.fail_ratio
                report["current_response_time_percentile_95"] = runner.stats.total.get_current_response_time_percentile(0.95)
                report["current_response_time_percentile_50"] = runner.stats.total.get_current_response_time_percentile(0.5)
            
            is_distributed = isinstance(runner, MasterLocustRunner)
            if is_distributed:
                slaves = []
                for slave in runner.clients.values():
                    slaves.append({"id":slave.id, "state":slave.state, "user_count": slave.user_count, "cpu_usage":slave.cpu_usage})
        
                report["slaves"] = slaves
            
            report["state"] = runner.state
            report["user_count"] = runner.user_count
        
            return jsonify(report)
        
        @app.route("/exceptions")
        def exceptions():
            return jsonify({
                'exceptions': [
                    {
                        "count": row["count"],
                        "msg": row["msg"],
                        "traceback": row["traceback"],
                        "nodes" : ", ".join(row["nodes"])
                    } for row in six.itervalues(runner.exceptions)
                ]
            })
        
        @app.route("/exceptions/csv")
        def exceptions_csv():
            data = StringIO()
            writer = csv.writer(data)
            writer.writerow(["Count", "Message", "Traceback", "Nodes"])
            for exc in six.itervalues(runner.exceptions):
                nodes = ", ".join(exc["nodes"])
                writer.writerow([exc["count"], exc["msg"], exc["traceback"], nodes])
            
            data.seek(0)
            response = make_response(data.read())
            file_name = "exceptions_{0}.csv".format(time())
            disposition = "attachment;filename={0}".format(file_name)
            response.headers["Content-type"] = "text/csv"
            response.headers["Content-disposition"] = disposition
            return response

    def start(self, host, port):
        self.server = pywsgi.WSGIServer((host, port), self.app, log=None)
        self.server.serve_forever()
    
<<<<<<< HEAD
    def stop(self):
        self.server.stop()
=======
    is_step_load = runners.locust_runner.step_load

    return render_template("index.html",
        state=runners.locust_runner.state,
        is_distributed=is_distributed,
        user_count=runners.locust_runner.user_count,
        version=version,
        host=host,
        override_host_warning=override_host_warning,
        slave_count=slave_count,
        is_step_load=is_step_load
    )

@app.route('/swarm', methods=["POST"])
def swarm():
    assert request.method == "POST"
    is_step_load = runners.locust_runner.step_load
    locust_count = int(request.form["locust_count"])
    hatch_rate = float(request.form["hatch_rate"])
    if (request.form.get("host")):
        runners.locust_runner.host = str(request.form["host"]) 

    if is_step_load:
        step_locust_count = int(request.form["step_locust_count"])
        step_duration = parse_timespan(str(request.form["step_duration"]))
        runners.locust_runner.start_stepload(locust_count, hatch_rate, step_locust_count, step_duration)
        return jsonify({'success': True, 'message': 'Swarming started in Step Load Mode', 'host': runners.locust_runner.host})
    
    runners.locust_runner.start_hatching(locust_count, hatch_rate)
    return jsonify({'success': True, 'message': 'Swarming started', 'host': runners.locust_runner.host})

@app.route('/stop')
def stop():
    runners.locust_runner.stop()
    return jsonify({'success':True, 'message': 'Test stopped'})

@app.route("/stats/reset")
def reset_stats():
    runners.locust_runner.stats.reset_all()
    runners.locust_runner.exceptions = {}
    return "ok"
    
@app.route("/stats/requests/csv")
def request_stats_csv():
    response = make_response(requests_csv())
    file_name = "requests_{0}.csv".format(time())
    disposition = "attachment;filename={0}".format(file_name)
    response.headers["Content-type"] = "text/csv"
    response.headers["Content-disposition"] = disposition
    return response

@app.route("/stats/stats_history/csv")
def stats_history_stats_csv():
    response = make_response(stats_history_csv(False, True))
    file_name = "stats_history_{0}.csv".format(time())
    disposition = "attachment;filename={0}".format(file_name)
    response.headers["Content-type"] = "text/csv"
    response.headers["Content-disposition"] = disposition
    return response

@app.route("/stats/failures/csv")
def failures_stats_csv():
    response = make_response(failures_csv())
    file_name = "failures_{0}.csv".format(time())
    disposition = "attachment;filename={0}".format(file_name)
    response.headers["Content-type"] = "text/csv"
    response.headers["Content-disposition"] = disposition
    return response

@app.route('/stats/requests')
@memoize(timeout=DEFAULT_CACHE_TIME, dynamic_timeout=True)
def request_stats():
    stats = []

    for s in chain(sort_stats(runners.locust_runner.request_stats), [runners.locust_runner.stats.total]):
        stats.append({
            "method": s.method,
            "name": s.name,
            "safe_name": escape(s.name, quote=False),
            "num_requests": s.num_requests,
            "num_failures": s.num_failures,
            "avg_response_time": s.avg_response_time,
            "min_response_time": 0 if s.min_response_time is None else proper_round(s.min_response_time),
            "max_response_time": proper_round(s.max_response_time),
            "current_rps": s.current_rps,
            "current_fail_per_sec": s.current_fail_per_sec,
            "median_response_time": s.median_response_time,
            "ninetieth_response_time": s.get_response_time_percentile(0.9),
            "avg_content_length": s.avg_content_length,
        })

    errors = [e.to_dict() for e in runners.locust_runner.errors.values()]

    # Truncate the total number of stats and errors displayed since a large number of rows will cause the app
    # to render extremely slowly. Aggregate stats should be preserved.
    report = {"stats": stats[:500], "errors": errors[:500]}
    if len(stats) > 500:
        report["stats"] += [stats[-1]]

    if stats:
        report["total_rps"] = stats[len(stats)-1]["current_rps"]
        report["fail_ratio"] = runners.locust_runner.stats.total.fail_ratio
        report["current_response_time_percentile_95"] = runners.locust_runner.stats.total.get_current_response_time_percentile(0.95)
        report["current_response_time_percentile_50"] = runners.locust_runner.stats.total.get_current_response_time_percentile(0.5)
    
    is_distributed = isinstance(runners.locust_runner, MasterLocustRunner)
    if is_distributed:
        slaves = []
        for slave in runners.locust_runner.clients.values():
            slaves.append({"id":slave.id, "state":slave.state, "user_count": slave.user_count, "cpu_usage":slave.cpu_usage})

        report["slaves"] = slaves
    
    report["state"] = runners.locust_runner.state
    report["user_count"] = runners.locust_runner.user_count

    return jsonify(report)

@app.route("/exceptions")
def exceptions():
    return jsonify({
        'exceptions': [
            {
                "count": row["count"],
                "msg": row["msg"],
                "traceback": row["traceback"],
                "nodes" : ", ".join(row["nodes"])
            } for row in runners.locust_runner.exceptions.values()
        ]
    })

@app.route("/exceptions/csv")
def exceptions_csv():
    data = StringIO()
    writer = csv.writer(data)
    writer.writerow(["Count", "Message", "Traceback", "Nodes"])
    for exc in runners.locust_runner.exceptions.values():
        nodes = ", ".join(exc["nodes"])
        writer.writerow([exc["count"], exc["msg"], exc["traceback"], nodes])
    
    data.seek(0)
    response = make_response(data.read())
    file_name = "exceptions_{0}.csv".format(time())
    disposition = "attachment;filename={0}".format(file_name)
    response.headers["Content-type"] = "text/csv"
    response.headers["Content-disposition"] = disposition
    return response

def start(locust, options):
    pywsgi.WSGIServer((options.web_host, options.port),
                      app, log=None).serve_forever()
>>>>>>> 7c6c015c
<|MERGE_RESOLUTION|>--- conflicted
+++ resolved
@@ -160,7 +160,7 @@
                     "avg_content_length": s.avg_content_length,
                 })
         
-            errors = [e.to_dict() for e in six.itervalues(runner.errors)]
+            errors = [e.to_dict() for e in runner.errors.values()]
         
             # Truncate the total number of stats and errors displayed since a large number of rows will cause the app
             # to render extremely slowly. Aggregate stats should be preserved.
@@ -196,7 +196,7 @@
                         "msg": row["msg"],
                         "traceback": row["traceback"],
                         "nodes" : ", ".join(row["nodes"])
-                    } for row in six.itervalues(runner.exceptions)
+                    } for row in runner.exceptions.values()
                 ]
             })
         
@@ -205,7 +205,7 @@
             data = StringIO()
             writer = csv.writer(data)
             writer.writerow(["Count", "Message", "Traceback", "Nodes"])
-            for exc in six.itervalues(runner.exceptions):
+            for exc in runner.exceptions.values():
                 nodes = ", ".join(exc["nodes"])
                 writer.writerow([exc["count"], exc["msg"], exc["traceback"], nodes])
             
@@ -221,159 +221,5 @@
         self.server = pywsgi.WSGIServer((host, port), self.app, log=None)
         self.server.serve_forever()
     
-<<<<<<< HEAD
     def stop(self):
-        self.server.stop()
-=======
-    is_step_load = runners.locust_runner.step_load
-
-    return render_template("index.html",
-        state=runners.locust_runner.state,
-        is_distributed=is_distributed,
-        user_count=runners.locust_runner.user_count,
-        version=version,
-        host=host,
-        override_host_warning=override_host_warning,
-        slave_count=slave_count,
-        is_step_load=is_step_load
-    )
-
-@app.route('/swarm', methods=["POST"])
-def swarm():
-    assert request.method == "POST"
-    is_step_load = runners.locust_runner.step_load
-    locust_count = int(request.form["locust_count"])
-    hatch_rate = float(request.form["hatch_rate"])
-    if (request.form.get("host")):
-        runners.locust_runner.host = str(request.form["host"]) 
-
-    if is_step_load:
-        step_locust_count = int(request.form["step_locust_count"])
-        step_duration = parse_timespan(str(request.form["step_duration"]))
-        runners.locust_runner.start_stepload(locust_count, hatch_rate, step_locust_count, step_duration)
-        return jsonify({'success': True, 'message': 'Swarming started in Step Load Mode', 'host': runners.locust_runner.host})
-    
-    runners.locust_runner.start_hatching(locust_count, hatch_rate)
-    return jsonify({'success': True, 'message': 'Swarming started', 'host': runners.locust_runner.host})
-
-@app.route('/stop')
-def stop():
-    runners.locust_runner.stop()
-    return jsonify({'success':True, 'message': 'Test stopped'})
-
-@app.route("/stats/reset")
-def reset_stats():
-    runners.locust_runner.stats.reset_all()
-    runners.locust_runner.exceptions = {}
-    return "ok"
-    
-@app.route("/stats/requests/csv")
-def request_stats_csv():
-    response = make_response(requests_csv())
-    file_name = "requests_{0}.csv".format(time())
-    disposition = "attachment;filename={0}".format(file_name)
-    response.headers["Content-type"] = "text/csv"
-    response.headers["Content-disposition"] = disposition
-    return response
-
-@app.route("/stats/stats_history/csv")
-def stats_history_stats_csv():
-    response = make_response(stats_history_csv(False, True))
-    file_name = "stats_history_{0}.csv".format(time())
-    disposition = "attachment;filename={0}".format(file_name)
-    response.headers["Content-type"] = "text/csv"
-    response.headers["Content-disposition"] = disposition
-    return response
-
-@app.route("/stats/failures/csv")
-def failures_stats_csv():
-    response = make_response(failures_csv())
-    file_name = "failures_{0}.csv".format(time())
-    disposition = "attachment;filename={0}".format(file_name)
-    response.headers["Content-type"] = "text/csv"
-    response.headers["Content-disposition"] = disposition
-    return response
-
-@app.route('/stats/requests')
-@memoize(timeout=DEFAULT_CACHE_TIME, dynamic_timeout=True)
-def request_stats():
-    stats = []
-
-    for s in chain(sort_stats(runners.locust_runner.request_stats), [runners.locust_runner.stats.total]):
-        stats.append({
-            "method": s.method,
-            "name": s.name,
-            "safe_name": escape(s.name, quote=False),
-            "num_requests": s.num_requests,
-            "num_failures": s.num_failures,
-            "avg_response_time": s.avg_response_time,
-            "min_response_time": 0 if s.min_response_time is None else proper_round(s.min_response_time),
-            "max_response_time": proper_round(s.max_response_time),
-            "current_rps": s.current_rps,
-            "current_fail_per_sec": s.current_fail_per_sec,
-            "median_response_time": s.median_response_time,
-            "ninetieth_response_time": s.get_response_time_percentile(0.9),
-            "avg_content_length": s.avg_content_length,
-        })
-
-    errors = [e.to_dict() for e in runners.locust_runner.errors.values()]
-
-    # Truncate the total number of stats and errors displayed since a large number of rows will cause the app
-    # to render extremely slowly. Aggregate stats should be preserved.
-    report = {"stats": stats[:500], "errors": errors[:500]}
-    if len(stats) > 500:
-        report["stats"] += [stats[-1]]
-
-    if stats:
-        report["total_rps"] = stats[len(stats)-1]["current_rps"]
-        report["fail_ratio"] = runners.locust_runner.stats.total.fail_ratio
-        report["current_response_time_percentile_95"] = runners.locust_runner.stats.total.get_current_response_time_percentile(0.95)
-        report["current_response_time_percentile_50"] = runners.locust_runner.stats.total.get_current_response_time_percentile(0.5)
-    
-    is_distributed = isinstance(runners.locust_runner, MasterLocustRunner)
-    if is_distributed:
-        slaves = []
-        for slave in runners.locust_runner.clients.values():
-            slaves.append({"id":slave.id, "state":slave.state, "user_count": slave.user_count, "cpu_usage":slave.cpu_usage})
-
-        report["slaves"] = slaves
-    
-    report["state"] = runners.locust_runner.state
-    report["user_count"] = runners.locust_runner.user_count
-
-    return jsonify(report)
-
-@app.route("/exceptions")
-def exceptions():
-    return jsonify({
-        'exceptions': [
-            {
-                "count": row["count"],
-                "msg": row["msg"],
-                "traceback": row["traceback"],
-                "nodes" : ", ".join(row["nodes"])
-            } for row in runners.locust_runner.exceptions.values()
-        ]
-    })
-
-@app.route("/exceptions/csv")
-def exceptions_csv():
-    data = StringIO()
-    writer = csv.writer(data)
-    writer.writerow(["Count", "Message", "Traceback", "Nodes"])
-    for exc in runners.locust_runner.exceptions.values():
-        nodes = ", ".join(exc["nodes"])
-        writer.writerow([exc["count"], exc["msg"], exc["traceback"], nodes])
-    
-    data.seek(0)
-    response = make_response(data.read())
-    file_name = "exceptions_{0}.csv".format(time())
-    disposition = "attachment;filename={0}".format(file_name)
-    response.headers["Content-type"] = "text/csv"
-    response.headers["Content-disposition"] = disposition
-    return response
-
-def start(locust, options):
-    pywsgi.WSGIServer((options.web_host, options.port),
-                      app, log=None).serve_forever()
->>>>>>> 7c6c015c
+        self.server.stop()